#!/usr/bin/env python3
#
# Use [Flask](http://flask.pocoo.org) to serve a validation page.

import copy
import csv
import re
import xml.etree.ElementTree as ET
from collections import OrderedDict
from flask import Flask, request, render_template
from os import path

from common import (SharedMapManager, get_suffix_syns_symbs_maps, get_iri_special_label_maps,
                    get_iri_label_maps, get_iri_exact_label_maps, split_gate)


pwd = path.dirname(path.realpath(__file__))
app = Flask(__name__)

# dict mapping suffix names to their symbolic suffix representation:
suffixsymbs = {}
# OrderedDict mapping suffix synonyms to their standardised suffix name:
suffixsyns = OrderedDict()
# Used for managing shared maps:
mapman = SharedMapManager()


def populate_map_manager():
  """
  Read data from various files in the build directory and use it to populate the maps (dicts)
  that will be used by the server.
  """
  def update_main_maps(to_iris={}, from_iris={}):
    # This inner function updates the synonyms_iris map with the contents of to_iris, and the
    # iri_labels map with the contents of from_iris.
    mapman.iri_labels.update(from_iris)
    # to_iris maps labels to lists of iris, so flatten the lists here:
    for key in to_iris:
      # mapman.synonym_iris.update({'{}'.format(key): '{}'.format(','.join(to_iris[key]))})
      mapman.synonym_iris.update({'{}'.format(key): '{}'.format(to_iris[key][0])})

  # Read suffix symbols and suffix synonyms:
  with open(pwd + '/../build/value-scale.tsv') as f:
    rows = csv.DictReader(f, delimiter='\t')
    tmp_1, tmp_2 = get_suffix_syns_symbs_maps(rows)
    suffixsymbs.update(tmp_1)
    suffixsyns .update(tmp_2)

  # Read special gates and update the synonym_iris and iris_labels maps
  with open(pwd + '/../build/special-gates.tsv') as f:
    rows = csv.DictReader(f, delimiter='\t')
    to_iris, from_iris = get_iri_special_label_maps(rows)
    update_main_maps(to_iris, from_iris)

  # Read PR labels and update the synonym_iris and iris_labels maps
  with open(pwd + '/../build/pr-labels.tsv') as f:
    rows = csv.reader(f, delimiter='\t')
    to_iris, from_iris = get_iri_label_maps(rows)
    update_main_maps(to_iris, from_iris)

  # Read PR synonyms and update the synonym_iris and iris_labels maps
  with open(pwd + '/../build/pr-exact-synonyms.tsv') as f:
    rows = csv.reader(f, delimiter='\t')
    to_iris = get_iri_exact_label_maps(rows)
    update_main_maps(to_iris)

<<<<<<< HEAD
  with open(pwd + '/../build/cl.owl') as f:
    source = f.read().strip()
    root = ET.fromstring(source)
    mapman.populate_iri_maps(root)
=======
  tree = ET.parse(pwd + '/../build/cl-plus.owl')
  get_cell_iri_gates(tree)
>>>>>>> efd5c9bb


def decorate_gate(kind, level):
  """
  Create and return a dictionary with information on the supplied gate type and level
  """
  gate = {
    'kind': kind,
    'kind_recognized': False,
    'level': level,
    'level_recognized': False,
  }

  if kind in mapman.iri_labels:
    gate['kind_recognized'] = True
    gate['kind_label'] = mapman.iri_labels[kind]
  if kind and not kind.startswith('http'):
    gate['kind'] = '?gate=' + kind

  if level in mapman.iri_labels:
    gate['level_recognized'] = True
    gate['level_label'] = mapman.iri_labels[level]

  return gate


def process_gate(gate_string):
  """
  In the given gate, replace any suffix synonym with the standard suffix, decorate the
  gate, and then add the gate string, kind, and level information.
  """
  # If the gate string has a suffix which is a synonym of one of the standard suffixes, then replace
  # it with the standard suffix:
  for suffix in suffixsyns.keys():
    if gate_string.casefold().endswith(suffix.casefold()):
      gate_string = re.sub('\s*' + re.escape(suffix) + '$', suffixsymbs[suffixsyns[suffix]],
                           gate_string, flags=re.IGNORECASE)

  # The 'kind' is the root of the gate string without the suffix, and the 'level' is the suffix
  kind_name, level_name = split_gate(gate_string, suffixsymbs.values())
  # Anything in square brackets should be thought of as a 'comment' and not part of the kind.
  kind_name = re.sub('\s*\[.*\]\s*', '', kind_name)
  kind = None
  if kind_name.casefold() in mapman.synonym_iris:
    kind = mapman.synonym_iris[kind_name.casefold()]
  level = None
  if level_name == '':
    level_name = '+'
  if level_name in mapman.level_iris:
    level = mapman.level_iris[level_name]
  gate = {}

  has_errors = False
  gate = decorate_gate(kind, level)
  if not kind:
    has_errors = True
  gate['gate'] = gate_string
  gate['kind_name'] = kind_name
  gate['level_name'] = mapman.level_names[level_name]

  return gate, has_errors


def get_cell_name_and_gates(cells_field):
  """
  Parse out the name and gate list from the given cells field
  """
  cell_gates = []
  if '&' in cells_field:
    cells_fields = cells_field.split('&', maxsplit=1)
    # Remove any enclosing quotation marks and collapse extra spaces inside the string:
    cell_name = re.sub("^(\"|\')|(\"|\')$", '', cells_fields[0].strip())
    cell_name = re.sub("\s\s+", " ", cell_name)
    cell_gating = cells_fields[1].strip()

    if cell_gating:
      # Gates are assumed to be separated by commas
      gate_strings = list(csv.reader([cell_gating], quotechar='"', delimiter=',',
                                     quoting=csv.QUOTE_ALL, skipinitialspace=True)).pop()
      for gate_string in gate_strings:
        gate, has_errors = process_gate(gate_string.strip("'"))
        cell_gates.append(gate)
  else:
    cell_name = cells_field.strip().strip('"\'')

  return cell_name, cell_gates


def get_cell_core_info(cell_gates, cell_iri):
  """
  Initialise a dictionary which will contain information about this cell
  """
  cell = {'recognized': False, 'conflicts': False, 'has_cell_gates': len(cell_gates) > 0,
          'cell_gates': cell_gates}
  if cell_iri in mapman.iri_gates:
    # If the cell IRI is in the IRI->Gates map, then add its IRI and flag it as recognised.
    cell['recognized'] = True
    cell['iri'] = cell_iri
    if cell_iri in mapman.iri_labels:
      # If the cell is in the IRI->Labels map, then add its label
      cell['label'] = mapman.iri_labels[cell_iri]
    if cell_iri in mapman.iri_parents:
      # It it is in the IRI->Parents map, then add its parent's IRI
      cell['parent'] = mapman.iri_parents[cell_iri]
      if cell['parent'] in mapman.iri_labels:
        # If its parent's IRI is in the IRI->Labels map, then add its parent's label
        cell['parent_label'] = mapman.iri_labels[cell['parent']]

  return cell


def get_gate_info_for_cell(cell_iri):
  """
  For each gate associated with the cell IRI, create a dictionary with information about it
  and append it to a list which is eventually returned.
  """
  cell_results = []

  if cell_iri:
    for gate in mapman.iri_gates[cell_iri]:
      gate = decorate_gate(gate['kind'], gate['level'])
      if gate['level'] in mapman.iri_levels:
        gate['level_name'] = mapman.level_names[mapman.iri_levels[gate['level']]]
      cell_results.append(gate)

  return cell_results


def get_cell_iri(cell_name):
  """
  Find the IRI for the cell based on cell_name, which can be a: label/synonym, ID, or IRI.
  """
  if cell_name.casefold() in mapman.synonym_iris:
    cell_iri = mapman.synonym_iris[cell_name.casefold()]
  elif cell_name in mapman.iri_labels:
    cell_iri = cell_name
  else:
    iri = re.sub('^CL:', 'http://purl.obolibrary.org/obo/CL_', cell_name)
    cell_iri = iri if iri in mapman.iri_labels else None

  return cell_iri


def parse_cells_field(cells_field):
  """
  Create and return a dictionary with information about the cell extracted from the given
  cells_field: its name, its associated gates, its IRI, and other core information about the cell.
  """
  cell = {}
  # Extract the cell name and the gates specified in the cells field of the request string
  cell_name, cell_gates = get_cell_name_and_gates(cells_field)
  # Get the cell and gate information for the gates specified in the cells field
  cell_iri = get_cell_iri(cell_name)
  cell['core_info'] = get_cell_core_info(cell_gates, cell_iri)
  # Include the information from cell_gates (the gates specified in the request) to cell_results
  # (the list of gates extracted based on the cell's IRI)
  cell['results'] = get_gate_info_for_cell(cell_iri) + cell_gates
  return cell


def parse_gates_field(gates_field, cell):
  """
  Parses the gates field submitted through the web form for a given cell.
  The gates field should be a list of gates separated by commas.
  Also check for and indicate any discrepancies between the gates information and the extracted
  cell info.
  """
  gating = {'results': [], 'conflicts': [], 'has_errors': False}
  # Assume gates are separated by commas
  gate_strings = list(csv.reader([gates_field], quotechar='"', delimiter=',', quoting=csv.QUOTE_ALL,
                                 skipinitialspace=True)).pop()
  for gate_string in gate_strings:
    gate, has_errors = process_gate(gate_string)
    if has_errors and not gating['has_errors']:
      gating['has_errors'] = True

    # Check for any discrepancies between what has been given through the request and the gate info
    # that has been extracted (cell_results) based on a lookup of the cell IRIs. Indicate any such
    # in the info for the gate, and append the gate info to a list of gates with conflicts. Either
    # way, append the gate into to the gate_results list.
    for cell_result in cell['results']:
      if gate['kind'] == cell_result['kind'] and gate['level'] != cell_result['level']:
        gate['conflict'] = True
        cell_result['conflict'] = True
        cell['core_info']['conflicts'] = True
        conflict = copy.deepcopy(gate)
        conflict['cell_level'] = cell_result['level']
        conflict['cell_level_name'] = cell_result['level_name']
        gating['conflicts'].append(conflict)
    gating['results'].append(gate)

  return gating


@app.route('/', methods=['GET'])
def my_app():
  if 'gate' in request.args:
    special_gate = request.args['gate'].strip()
    return render_template('/gate.html', special_gate=special_gate)

  # cells_field holds cell population names from the cell ontology database; if not specified, it's
  # initialised to the following default value. Otherwise we get it from the request
  cells_field = 'CD4-positive, alpha-beta T cell & CD19-'
  if 'cells' in request.args:
    cells_field = request.args['cells'].strip().replace("‘", "'").replace("’", "'")

  # Parse the cells_field
  cell = parse_cells_field(cells_field)

  # gates_field holds gate names from the protein ontology database; if not specified, it gets
  # initialised to the following default value, otherwise get it from the request.
  gates_field = 'CD4-, CD19+, CD20-, CD27++, CD38+-, CD56[glycosylated]+'
  if 'gates' in request.args:
    gates_field = request.args['gates'].strip().replace("‘", "'").replace("’", "'")

  # Parse the gates_field
  gating = parse_gates_field(gates_field, cell)

  # Serve the web page back with the generated info
  return render_template(
    '/index.html',
    cells=cells_field,
    gates=gates_field,
    cell=cell['core_info'],
    cell_results=cell['results'],
    gate_results=gating['results'],
    gate_errors=gating['has_errors'],
    conflicts=gating['conflicts'])


if __name__ == '__main__':
  """
  At startup, the main function reads information from files in the build directory and uses it to
  populate our global dictionaries. It then starts the Flask application.
  """
  populate_map_manager()
  app.debug = True
  app.run()


def test_server():
  populate_map_manager()
  cells_field = 'CD4-positive, alpha-beta T cell & CD19-'
  gates_field = 'CD4-, CD19+, CD20-, CD27++, CD38+-, infected[Dengue virus], CD56[glycosylated]+'
  cell = parse_cells_field(cells_field)
  gating = parse_gates_field(gates_field, cell)

  assert cell == {
    'core_info': {
      'cell_gates': [
        {'conflict': True,
         'gate': 'CD19-',
         'kind': 'http://purl.obolibrary.org/obo/PR_000001002',
         'kind_label': 'CD19 molecule',
         'kind_name': 'CD19',
         'kind_recognized': True,
         'level': 'http://purl.obolibrary.org/obo/cl#lacks_plasma_membrane_part',
         'level_label': 'lacks plasma membrane part',
         'level_name': 'negative',
         'level_recognized': True}],
      'conflicts': True,
      'has_cell_gates': True,
      'iri': 'http://purl.obolibrary.org/obo/CL_0000624',
      'label': 'CD4-positive, alpha-beta T cell',
      'recognized': True},
    'results': [
      {'conflict': True,
       'kind': 'http://purl.obolibrary.org/obo/PR_000001004',
       'kind_label': 'CD4 molecule',
       'kind_recognized': True,
       'level': 'http://purl.obolibrary.org/obo/RO_0002104',
       'level_label': 'has plasma membrane part',
       'level_name': 'positive',
       'level_recognized': True},
      {'kind': 'http://purl.obolibrary.org/obo/PR_000025402',
       'kind_label': 'T cell receptor co-receptor CD8',
       'kind_recognized': True,
       'level': 'http://purl.obolibrary.org/obo/cl#lacks_plasma_membrane_part',
       'level_label': 'lacks plasma membrane part',
       'level_name': 'negative',
       'level_recognized': True},
      {'conflict': True,
       'gate': 'CD19-',
       'kind': 'http://purl.obolibrary.org/obo/PR_000001002',
       'kind_label': 'CD19 molecule',
       'kind_name': 'CD19',
       'kind_recognized': True,
       'level': 'http://purl.obolibrary.org/obo/cl#lacks_plasma_membrane_part',
       'level_label': 'lacks plasma membrane part',
       'level_name': 'negative',
       'level_recognized': True}]}

  assert gating == {
    'conflicts': [
      {'cell_level': 'http://purl.obolibrary.org/obo/RO_0002104',
       'cell_level_name': 'positive',
       'conflict': True,
       'gate': 'CD4-',
       'kind': 'http://purl.obolibrary.org/obo/PR_000001004',
       'kind_label': 'CD4 molecule',
       'kind_name': 'CD4',
       'kind_recognized': True,
       'level': 'http://purl.obolibrary.org/obo/cl#lacks_plasma_membrane_part',
       'level_label': 'lacks plasma membrane part',
       'level_name': 'negative',
       'level_recognized': True},
      {'cell_level': 'http://purl.obolibrary.org/obo/cl#lacks_plasma_membrane_part',
       'cell_level_name': 'negative',
       'conflict': True,
       'gate': 'CD19+',
       'kind': 'http://purl.obolibrary.org/obo/PR_000001002',
       'kind_label': 'CD19 molecule',
       'kind_name': 'CD19',
       'kind_recognized': True,
       'level': 'http://purl.obolibrary.org/obo/RO_0002104',
       'level_label': 'has plasma membrane part',
       'level_name': 'positive',
       'level_recognized': True}],
    'has_errors': False,
    'results': [
      {'conflict': True,
       'gate': 'CD4-',
       'kind': 'http://purl.obolibrary.org/obo/PR_000001004',
       'kind_label': 'CD4 molecule',
       'kind_name': 'CD4',
       'kind_recognized': True,
       'level': 'http://purl.obolibrary.org/obo/cl#lacks_plasma_membrane_part',
       'level_label': 'lacks plasma membrane part',
       'level_name': 'negative',
       'level_recognized': True},
      {'conflict': True,
       'gate': 'CD19+',
       'kind': 'http://purl.obolibrary.org/obo/PR_000001002',
       'kind_label': 'CD19 molecule',
       'kind_name': 'CD19',
       'kind_recognized': True,
       'level': 'http://purl.obolibrary.org/obo/RO_0002104',
       'level_label': 'has plasma membrane part',
       'level_name': 'positive',
       'level_recognized': True},
      {'gate': 'CD20-',
       'kind': 'http://purl.obolibrary.org/obo/PR_000001289',
       'kind_label': 'membrane-spanning 4-domains subfamily A member 1',
       'kind_name': 'CD20',
       'kind_recognized': True,
       'level': 'http://purl.obolibrary.org/obo/cl#lacks_plasma_membrane_part',
       'level_label': 'lacks plasma membrane part',
       'level_name': 'negative',
       'level_recognized': True},
      {'gate': 'CD27++',
       'kind': 'http://purl.obolibrary.org/obo/PR_000001963',
       'kind_label': 'CD27 molecule',
       'kind_name': 'CD27',
       'kind_recognized': True,
       'level': 'http://purl.obolibrary.org/obo/cl#has_high_plasma_membrane_amount',
       'level_label': 'has high plasma membrane amount',
       'level_name': 'high',
       'level_recognized': True},
      {'gate': 'CD38+-',
       'kind': 'http://purl.obolibrary.org/obo/PR_000001408',
       'kind_label': 'ADP-ribosyl cyclase/cyclic ADP-ribose hydrolase 1',
       'kind_name': 'CD38',
       'kind_recognized': True,
       'level': 'http://purl.obolibrary.org/obo/cl#has_low_plasma_membrane_amount',
       'level_label': 'has low plasma membrane amount',
       'level_name': 'low',
       'level_recognized': True},
      {'gate': 'infected[Dengue virus]',
       'kind': '?gate=infected',
       'kind_label': 'infected',
       'kind_name': 'infected',
       'kind_recognized': True,
       'level': 'http://purl.obolibrary.org/obo/RO_0002104',
       'level_label': 'has plasma membrane part',
       'level_name': 'positive',
       'level_recognized': True},
      {'gate': 'CD56[glycosylated]+',
       'kind': 'http://purl.obolibrary.org/obo/PR_000001024',
       'kind_label': 'neural cell adhesion molecule 1',
       'kind_name': 'CD56',
       'kind_recognized': True,
       'level': 'http://purl.obolibrary.org/obo/RO_0002104',
       'level_label': 'has plasma membrane part',
       'level_name': 'positive',
       'level_recognized': True}]}<|MERGE_RESOLUTION|>--- conflicted
+++ resolved
@@ -64,15 +64,10 @@
     to_iris = get_iri_exact_label_maps(rows)
     update_main_maps(to_iris)
 
-<<<<<<< HEAD
-  with open(pwd + '/../build/cl.owl') as f:
+  with open(pwd + '/../build/cl-plus.owl') as f:
     source = f.read().strip()
     root = ET.fromstring(source)
     mapman.populate_iri_maps(root)
-=======
-  tree = ET.parse(pwd + '/../build/cl-plus.owl')
-  get_cell_iri_gates(tree)
->>>>>>> efd5c9bb
 
 
 def decorate_gate(kind, level):
